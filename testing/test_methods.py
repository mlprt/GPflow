# Copyright 2016 the GPflow authors.
#
# Licensed under the Apache License, Version 2.0 (the "License");
# you may not use this file except in compliance with the License.
# You may obtain a copy of the License at
#
# http://www.apache.org/licenses/LICENSE-2.0
#
# Unless required by applicable law or agreed to in writing, software
# distributed under the License is distributed on an "AS IS" BASIS,
# WITHOUT WARRANTIES OR CONDITIONS OF ANY KIND, either express or implied.
# See the License for the specific language governing permissions and
# limitations under the License.from __future__ import print_function

<<<<<<< HEAD
=======
import gpflow
from gpflow.minibatch import SequenceIndices
>>>>>>> 91aa5884
import numpy as np
import unittest
import tensorflow as tf
import GPflow

from testing.gpflow_testcase import GPflowTestCase
from GPflow.minibatch import SequenceIndices

class TestMethods(GPflowTestCase):
    def setUp(self):
        self.rng = np.random.RandomState(0)
        self.X = self.rng.randn(100, 2)
        self.Y = self.rng.randn(100, 1)
        self.Z = self.rng.randn(10, 2)
        self.lik = gpflow.likelihoods.Gaussian()
        self.kern = gpflow.kernels.Matern32(2)
        self.Xs = self.rng.randn(10, 2)

        # make one of each model
        self.ms = []
        #for M in (gpflow.gpmc.GPMC, gpflow.vgp.VGP):
        for M in (gpflow.vgp.VGP, gpflow.gpmc.GPMC):
            self.ms.append(M(self.X, self.Y, self.kern, self.lik))
        for M in (gpflow.sgpmc.SGPMC, gpflow.svgp.SVGP):
            self.ms.append(M(self.X, self.Y, self.kern, self.lik, self.Z))
        self.ms.append(gpflow.gpr.GPR(self.X, self.Y, self.kern))
        self.ms.append(gpflow.sgpr.SGPR(self.X, self.Y, self.kern, Z=self.Z))
        self.ms.append(gpflow.sgpr.GPRFITC(self.X, self.Y, self.kern, Z=self.Z))

    def test_all(self):
        # test sizes.
        for m in self.ms:
            m.compile()
            f, g = m._objective(m.get_free_state())
            self.assertTrue(f.size == 1)
            self.assertTrue(g.size == m.get_free_state().size)

    def test_tf_optimize(self):
        for m in self.ms:
            trainer = tf.train.AdamOptimizer(learning_rate=0.001)
<<<<<<< HEAD
            if isinstance(m, (GPflow.gpr.GPR, GPflow.vgp.VGP,
                              GPflow.svgp.SVGP, GPflow.gpmc.GPMC)):
                optimizeOp = m.compile(optimizer=trainer)
=======
            if isinstance(m, (gpflow.gpr.GPR, gpflow.vgp.VGP,
                              gpflow.svgp.SVGP, gpflow.gpmc.GPMC)):
                optimizeOp = m._compile(trainer)
>>>>>>> 91aa5884
                self.assertTrue(optimizeOp is not None)

    def test_predict_f(self):
        for m in self.ms:
            mf, vf = m.predict_f(self.Xs)
            self.assertTrue(mf.shape == vf.shape)
            self.assertTrue(mf.shape == (10, 1))
            self.assertTrue(np.all(vf >= 0.0))

    def test_predict_y(self):
        for m in self.ms:
            mf, vf = m.predict_y(self.Xs)
            self.assertTrue(mf.shape == vf.shape)
            self.assertTrue(mf.shape == (10, 1))
            self.assertTrue(np.all(vf >= 0.0))

    def test_predict_density(self):
        self.Ys = self.rng.randn(10, 1)
        for m in self.ms:
            d = m.predict_density(self.Xs, self.Ys)
            self.assertTrue(d.shape == (10, 1))


class TestSVGP(GPflowTestCase):
    """
    The SVGP has four modes of operation. with and without whitening, with and
    without diagonals.

    Here we make sure that the bound on the likelihood is the same when using
    both representations (as far as possible)
    """
    def setUp(self):
        self.rng = np.random.RandomState(0)
        self.X = self.rng.randn(20, 1)
        self.Y = self.rng.randn(20, 2)**2
        self.Z = self.rng.randn(3, 1)

    def test_white(self):
        m1 = gpflow.svgp.SVGP(self.X, self.Y,
                              kern=gpflow.kernels.RBF(1),
                              likelihood=gpflow.likelihoods.Exponential(),
                              Z=self.Z, q_diag=True, whiten=True)
        m2 = gpflow.svgp.SVGP(self.X, self.Y,
                              kern=gpflow.kernels.RBF(1),
                              likelihood=gpflow.likelihoods.Exponential(),
                              Z=self.Z, q_diag=False, whiten=True)
        m1.compile()
        m2.compile()

        qsqrt, qmean = self.rng.randn(2, 3, 2)
        qsqrt = (qsqrt**2)*0.01
        m1.q_sqrt = qsqrt
        m1.q_mu = qmean
        m2.q_sqrt = np.array([np.diag(qsqrt[:, 0]),
                              np.diag(qsqrt[:, 1])]).swapaxes(0, 2)
        m2.q_mu = qmean
        self.assertTrue(np.allclose(m1._objective(m1.get_free_state())[0],
                                    m2._objective(m2.get_free_state())[0]))

    def test_notwhite(self):
        m1 = gpflow.svgp.SVGP(self.X,
                              self.Y,
                              kern=gpflow.kernels.RBF(1) +
                                   gpflow.kernels.White(1),
                              likelihood=gpflow.likelihoods.Exponential(),
                              Z=self.Z,
                              q_diag=True,
                              whiten=False)
        m2 = gpflow.svgp.SVGP(self.X,
                              self.Y,
                              kern=gpflow.kernels.RBF(1) +
                                   gpflow.kernels.White(1),
                              likelihood=gpflow.likelihoods.Exponential(),
                              Z=self.Z,
                              q_diag=False,
                              whiten=False)
        m1.compile()
        m2.compile()

        qsqrt, qmean = self.rng.randn(2, 3, 2)
        qsqrt = (qsqrt**2)*0.01
        m1.q_sqrt = qsqrt
        m1.q_mu = qmean
        m2.q_sqrt = np.array([np.diag(qsqrt[:, 0]), np.diag(qsqrt[:, 1])]).swapaxes(0, 2)
        m2.q_mu = qmean
        self.assertTrue(np.allclose(m1._objective(m1.get_free_state())[0],
                                    m2._objective(m2.get_free_state())[0]))

    def test_q_sqrt_fixing(self):
        """
        In response to bug #46, we need to make sure that the q_sqrt matrix can be fixed
        """
        m1 = gpflow.svgp.SVGP(self.X, self.Y,
                              kern=gpflow.kernels.RBF(1) + gpflow.kernels.White(1),
                              likelihood=gpflow.likelihoods.Exponential(),
                              Z=self.Z)
        m1.q_sqrt.fixed = True
        m1.compile()

class TestStochasticGradients(GPflowTestCase):
    """
    In response to bug #281, we need to make sure stochastic update
    happens correctly in tf optimizer mode.
    To do this compare stochastic updates with deterministic updates
    that should be equivalent.

    Data term in svgp likelihood is
    \sum_{i=1^N}E_{q(i)}[\log p(y_i | f_i )

    This sum is then approximated with an unbiased minibatch estimate.
    In this test we substitute a deterministic analogue of the batchs
    sampler for which we can predict the effects of different updates.
    """
    def setUp(self):
        self.XAB = np.atleast_2d(np.array([0.,1.])).T
        self.YAB = np.atleast_2d(np.array([-1.,3.])).T
        self.sharedZ = np.atleast_2d(np.array([0.5]) )
        self.indexA = 0
        self.indexB = 1

    def getIndexedData(self,baseX,baseY,indeces):
        newX = baseX[indeces]
        newY = baseY[indeces]
        return newX, newY

    def getModel(self,X,Y,Z,minibatch_size):
        model = gpflow.svgp.SVGP(X,
                                 Y,
                                 kern = gpflow.kernels.RBF(1),
                                 likelihood = gpflow.likelihoods.Gaussian(),
                                 Z = Z,
                                 minibatch_size=minibatch_size)
        #This step changes the batch indeces to cycle.
        model.X.index_manager = SequenceIndices(minibatch_size,X.shape[0])
        model.Y.index_manager = SequenceIndices(minibatch_size,X.shape[0])
        return model

    def getTfOptimizer(self):
        learning_rate = .1
        opt = tf.train.GradientDescentOptimizer(learning_rate,
                                                use_locking=True)
        return opt

    def getIndexedModel(self,X,Y,Z,minibatch_size,indeces):
        Xindeces,Yindeces = self.getIndexedData(X,Y,indeces)
        indexedModel = self.getModel(Xindeces,Yindeces,Z,minibatch_size)
        return indexedModel

    def checkModelsClose(self,modelA,modelB,tolerance=1e-2):
        modelA_dict = modelA.get_parameter_dict()
        modelB_dict = modelB.get_parameter_dict()
        if sorted(modelA_dict.keys())!=sorted(modelB_dict.keys()):
            return False
        for key in modelA_dict:
            if ((modelA_dict[key] - modelB_dict[key])>tolerance).any():
                return False
        return True

    def compareTwoModels(self,indecesOne,indecesTwo,
                              batchOne,batchTwo,
                              maxiter,
                              checkSame=True):
        modelOne = self.getIndexedModel(self.XAB,
                                        self.YAB,
                                        self.sharedZ,
                                        batchOne,
                                        indecesOne)
        modelTwo = self.getIndexedModel(self.XAB,
                                        self.YAB,
                                        self.sharedZ,
                                        batchTwo,
                                        indecesTwo)
        modelOne.optimize(method=self.getTfOptimizer(),maxiter=maxiter)
        modelTwo.optimize(method=self.getTfOptimizer(),maxiter=maxiter)
        if checkSame:
            self.assertTrue(self.checkModelsClose(modelOne,modelTwo))
        else:
            self.assertFalse(self.checkModelsClose(modelOne,modelTwo))

    def testOne(self):
        self.compareTwoModels([self.indexA,self.indexB],
                              [self.indexB,self.indexA],
                              2,
                              2,
                              3)

    def testTwo(self):
        self.compareTwoModels([self.indexA,self.indexB],
                              [self.indexA,self.indexA],
                              1,
                              2,
                              1)

    def testThree(self):
        self.compareTwoModels([self.indexA,self.indexA],
                              [self.indexA,self.indexB],
                              1,
                              1,
                              2,
                              False)

class TestSparseMCMC(GPflowTestCase):
    """
    This test makes sure that when the inducing points are the same as the data
    points, the sparse mcmc is the same as full mcmc
    """
    def setUp(self):
<<<<<<< HEAD
        with self.test_session():
            rng = np.random.RandomState(0)
            X = rng.randn(10, 1)
            Y = rng.randn(10, 1)
            v_vals = rng.randn(10, 1)

            lik = GPflow.likelihoods.StudentT
            self.m1 = GPflow.gpmc.GPMC(
                X=X, Y=Y, kern=GPflow.kernels.Exponential(1), likelihood=lik())
            self.m2 = GPflow.sgpmc.SGPMC(
                X=X, Y=Y,
                kern=GPflow.kernels.Exponential(1),
                likelihood=lik(), Z=X.copy())

            self.m1.V = v_vals
            self.m2.V = v_vals.copy()
            self.m1.kern.lengthscale = .8
            self.m2.kern.lengthscale = .8
            self.m1.kern.variance = 4.2
            self.m2.kern.variance = 4.2

            self.m1.compile()
            self.m2.compile()
=======
        tf.reset_default_graph()
        rng = np.random.RandomState(0)
        X = rng.randn(10, 1)
        Y = rng.randn(10, 1)
        v_vals = rng.randn(10, 1)

        lik = gpflow.likelihoods.StudentT
        self.m1 = gpflow.gpmc.GPMC(X=X, Y=Y, kern=gpflow.kernels.Exponential(1), likelihood=lik())
        self.m2 = gpflow.sgpmc.SGPMC(X=X, Y=Y, kern=gpflow.kernels.Exponential(1), likelihood=lik(), Z=X.copy())

        self.m1.V = v_vals
        self.m2.V = v_vals.copy()
        self.m1.kern.lengthscale = .8
        self.m2.kern.lengthscale = .8
        self.m1.kern.variance = 4.2
        self.m2.kern.variance = 4.2

        self.m1._compile()
        self.m2._compile()
>>>>>>> 91aa5884

    def test_likelihoods_and_gradients(self):
        with self.test_session():
            f1, _ = self.m1._objective(self.m1.get_free_state())
            f2, _ = self.m2._objective(self.m2.get_free_state())
            self.assertTrue(np.allclose(f1, f2))
            # the parameters might not be in the same order, so
            # sort the gradients before checking they're the same
            _, g1 = self.m1._objective(self.m1.get_free_state())
            _, g2 = self.m2._objective(self.m2.get_free_state())
            g1 = np.sort(g1)
            g2 = np.sort(g2)
            self.assertTrue(np.allclose(g1, g2, 1e-4))


if __name__ == "__main__":
    unittest.main()<|MERGE_RESOLUTION|>--- conflicted
+++ resolved
@@ -12,18 +12,15 @@
 # See the License for the specific language governing permissions and
 # limitations under the License.from __future__ import print_function
 
-<<<<<<< HEAD
-=======
 import gpflow
 from gpflow.minibatch import SequenceIndices
->>>>>>> 91aa5884
 import numpy as np
 import unittest
 import tensorflow as tf
-import GPflow
+import gpflow
 
 from testing.gpflow_testcase import GPflowTestCase
-from GPflow.minibatch import SequenceIndices
+from gpflow.minibatch import SequenceIndices
 
 class TestMethods(GPflowTestCase):
     def setUp(self):
@@ -57,15 +54,9 @@
     def test_tf_optimize(self):
         for m in self.ms:
             trainer = tf.train.AdamOptimizer(learning_rate=0.001)
-<<<<<<< HEAD
-            if isinstance(m, (GPflow.gpr.GPR, GPflow.vgp.VGP,
-                              GPflow.svgp.SVGP, GPflow.gpmc.GPMC)):
-                optimizeOp = m.compile(optimizer=trainer)
-=======
             if isinstance(m, (gpflow.gpr.GPR, gpflow.vgp.VGP,
                               gpflow.svgp.SVGP, gpflow.gpmc.GPMC)):
-                optimizeOp = m._compile(trainer)
->>>>>>> 91aa5884
+                optimizeOp = m.compile(optimizer=trainer)
                 self.assertTrue(optimizeOp is not None)
 
     def test_predict_f(self):
@@ -273,19 +264,18 @@
     points, the sparse mcmc is the same as full mcmc
     """
     def setUp(self):
-<<<<<<< HEAD
         with self.test_session():
             rng = np.random.RandomState(0)
             X = rng.randn(10, 1)
             Y = rng.randn(10, 1)
             v_vals = rng.randn(10, 1)
 
-            lik = GPflow.likelihoods.StudentT
-            self.m1 = GPflow.gpmc.GPMC(
-                X=X, Y=Y, kern=GPflow.kernels.Exponential(1), likelihood=lik())
-            self.m2 = GPflow.sgpmc.SGPMC(
+            lik = gpflow.likelihoods.StudentT
+            self.m1 = gpflow.gpmc.GPMC(
+                X=X, Y=Y, kern=gpflow.kernels.Exponential(1), likelihood=lik())
+            self.m2 = gpflow.sgpmc.SGPMC(
                 X=X, Y=Y,
-                kern=GPflow.kernels.Exponential(1),
+                kern=gpflow.kernels.Exponential(1),
                 likelihood=lik(), Z=X.copy())
 
             self.m1.V = v_vals
@@ -297,27 +287,6 @@
 
             self.m1.compile()
             self.m2.compile()
-=======
-        tf.reset_default_graph()
-        rng = np.random.RandomState(0)
-        X = rng.randn(10, 1)
-        Y = rng.randn(10, 1)
-        v_vals = rng.randn(10, 1)
-
-        lik = gpflow.likelihoods.StudentT
-        self.m1 = gpflow.gpmc.GPMC(X=X, Y=Y, kern=gpflow.kernels.Exponential(1), likelihood=lik())
-        self.m2 = gpflow.sgpmc.SGPMC(X=X, Y=Y, kern=gpflow.kernels.Exponential(1), likelihood=lik(), Z=X.copy())
-
-        self.m1.V = v_vals
-        self.m2.V = v_vals.copy()
-        self.m1.kern.lengthscale = .8
-        self.m2.kern.lengthscale = .8
-        self.m1.kern.variance = 4.2
-        self.m2.kern.variance = 4.2
-
-        self.m1._compile()
-        self.m2._compile()
->>>>>>> 91aa5884
 
     def test_likelihoods_and_gradients(self):
         with self.test_session():
