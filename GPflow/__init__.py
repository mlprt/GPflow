--- conflicted
+++ resolved
@@ -1,6 +1,3 @@
-<<<<<<< HEAD
-from . import likelihoods, kernels, param, model, gpmc, sgpmc, priors, gpr, svgp, vgp, sgpr, coldeep, kernel_expectations, bgplvm
-=======
 # Copyright 2016 alexggmatthews, James Hensman
 # 
 # Licensed under the Apache License, Version 2.0 (the "License");
@@ -19,6 +16,5 @@
 # flake8: noqa
 from __future__ import absolute_import
 from . import likelihoods, kernels, ekernels, param, model, gpmc, sgpmc, priors, gpr, svgp, vgp, sgpr, gplvm, tf_wraps, tf_hacks
->>>>>>> 9366211b
 from ._version import __version__
 from ._settings import settings