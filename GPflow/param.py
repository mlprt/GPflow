--- conflicted
+++ resolved
@@ -35,29 +35,17 @@
         matches = [key for key, value in self._parent.__dict__.items()
                    if value is self]
         if len(matches) == 0:
-<<<<<<< HEAD
-            raise ValueError("mis-specified parent. This param's _parent does\
-                               not contain a reference to it.")
+            raise ValueError("mis-specified parent. This param's\
+                             _parent does not contain a reference to it.")
         if len(matches) > 1:
             raise ValueError("This param appears to be doubly\
-                              referenced by a parent")
+                             referenced by a parent")
         return matches[0]
-=======
-            raise ValueError("mis-specified parent. This param's _parent does not contain a reference to it.")
-        if len(matches) > 1:
-            raise ValueError("This param appears to be doubly referenced by a parent")
-        return matches [0]
-
->>>>>>> 9d770b04
 
 
 class Param(Parentable):
     """
     An object to represent parameters.
-<<<<<<< HEAD
-=======
-
->>>>>>> 9d770b04
 
     Getting and setting values
     --
@@ -82,11 +70,6 @@
 
     >>> self.get_free_state
     >>> self.set_state
-<<<<<<< HEAD
-=======
-
-    transforms between self._array and the free state.
->>>>>>> 9d770b04
 
     transforms between self._array and the free state.
 
@@ -115,11 +98,7 @@
     >>> m = GPflow.model.Model()
     >>> m.p = p # the model has a single parameter, constrained to be +ve
     >>> m.p.fixed = True # the model now has no free parameters
-<<<<<<< HEAD
     >>> m.p.fixed = False # the model has a sinlge parameter, constrained +ve
-=======
-    >>> m.p.fixed = False # the model has a single parameter, constrained to be +ve
->>>>>>> 9d770b04
 
 
     Compiling into tensorflow
@@ -128,12 +107,8 @@
 
     >>> self.make_tf_array
 
-<<<<<<< HEAD
     constructs a tensorflow representation of the parameter, from a tensorflow
     vector representing the free state.
-=======
-    constructs a tensorflow representation of the parameter, from a tensorflow vector representing the free state.
->>>>>>> 9d770b04
 
     The `self.prior` object is used to place priors on prameters, and the
     `self.transform` object is used to enable unconstrained optimization and
@@ -196,12 +171,8 @@
 
     def build_prior(self):
         """
-<<<<<<< HEAD
         Build a tensorflow representation of the prior density.
-        The log jacobian is included.
-=======
-        Build a tensorflow representation of the prior density. The log jacobian is included.
->>>>>>> 9d770b04
+        The log Jacobian is included.
         """
         if self.prior is None:
             return tf.constant(0.0, tf.float64)
@@ -344,13 +315,9 @@
         """
         recurse get_free_state on all child parameters, and hstack them.
         """
-<<<<<<< HEAD
         # Here, additional empty array allows hstacking of empty list
         return np.hstack([p.get_free_state() for p in self.sorted_params]
                          + [np.empty(0)])
-=======
-        return np.hstack([p.get_free_state() for p in self.sorted_params] + [np.empty(0)]) # additional empty array allows hstacking of empty list
->>>>>>> 9d770b04
 
     def set_state(self, x):
         """
