--- conflicted
+++ resolved
@@ -195,11 +195,7 @@
         k(x_n, x_m) = δ(n, m) σ²
 
     where:
-<<<<<<< HEAD
-    δ(.,.) is the Kronecker delta, 
-=======
     δ(.,.) is the Kronecker delta,
->>>>>>> 771de3ed
     σ²  is the variance parameter.
     """
 
@@ -493,11 +489,7 @@
 
 class Exponential(Stationary):
     """
-<<<<<<< HEAD
-    The Exponential kernel, 
-=======
-    The Exponential kernel,
->>>>>>> 771de3ed
+    The Exponential kernel. It is equivalent to a Matern12 kernel with doubled lengthscales.
     """
 
     @params_as_tensors
@@ -514,11 +506,7 @@
 
     where:
     r  is the Euclidean distance between the input points, scaled by the lengthscale parameter ℓ.
-<<<<<<< HEAD
-    σ² is the variance parameter 
-=======
     σ² is the variance parameter
->>>>>>> 771de3ed
     """
 
     @params_as_tensors
